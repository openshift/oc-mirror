--- conflicted
+++ resolved
@@ -47,7 +47,6 @@
 
 		ref := srcRef.Ref.Exact()
 		if !image.IsImagePinned(ref) {
-<<<<<<< HEAD
             srcImage, err := image.ResolveToPin(ctx, resolver, ref)
             if err != nil {
                 if !isSkipErr(err) {
@@ -62,23 +61,6 @@
             }
             srcRef.Ref.ID = pinnedRef.Ref.ID
         }
-=======
-			srcImage, err := image.ResolveToPin(ctx, resolver, ref)
-			if err != nil {
-				if !isSkipErr(err) {
-					return mmappings, err
-				}
-				klog.Warning(err)
-				continue
-			}
-			klog.Warning(err)
-			continue
-		}
-		pinnedRef, err := imagesource.ParseReference(srcImage)
-		if err != nil {
-			return nil, fmt.Errorf("error parsing source image %s: %v", img.Name, err)
-		}
->>>>>>> 52fb7a2a
 
 		// Set destination image information as file by default
 		dstRef := srcRef
