--- conflicted
+++ resolved
@@ -57,15 +57,7 @@
 // Publish will plan a mirroring operation based on provided imageset on disk
 func (o *MirrorOptions) Publish(ctx context.Context) (image.TypedImageMapping, error) {
 
-<<<<<<< HEAD
 	klog.Infof("Publishing image set from archive %q to registry %q", o.From, o.ToMirror)
-
-	var currentMeta v1alpha2.Metadata
-	var incomingMeta v1alpha2.Metadata
-	a := archive.NewArchiver()
-=======
-	logrus.Infof("Publishing image set from archive %q to registry %q", o.From, o.ToMirror)
->>>>>>> 3c2903f5
 	allMappings := image.TypedImageMapping{}
 	currentAssocs := image.AssociationSet{}
 
@@ -177,40 +169,13 @@
 
 	metaImage := o.newMetadataImage(incoming.Uid.String())
 	// Determine stateless or stateful mode
-<<<<<<< HEAD
-	var backend storage.Backend
-	if incomingMeta.SingleUse {
+	if incoming.SingleUse {
 		klog.Warning("metadata has single-use label, using stateless mode")
-		cfg := v1alpha2.StorageConfig{
-			Local: &v1alpha2.LocalConfig{Path: o.Dir}}
-		backend, err = storage.ByConfig(o.Dir, cfg)
-		if err != nil {
-			return allMappings, err
-		}
-		defer func() {
-			if err := backend.Cleanup(ctx, config.MetadataBasePath); err != nil {
-				klog.Error(err)
-			}
-		}()
-	} else {
-		cfg := v1alpha2.StorageConfig{
-			Registry: &v1alpha2.RegistryConfig{
-				ImageURL: metaImage,
-				SkipTLS:  insecure,
-			},
-		}
-		backend, err = storage.ByConfig(o.Dir, cfg)
-		if err != nil {
-			return allMappings, err
-=======
-	if incoming.SingleUse {
-		logrus.Warn("metadata has single-use label, using stateless mode")
 		// Create backend for any temporary storage
 		// but skips metadata sequence checks
 		backend, err = storage.NewLocalBackend(o.Dir)
 		if err != nil {
 			return backend, incoming, curr, fmt.Errorf("error creating temporary backend for metadata at %s: %v", o.Dir, err)
->>>>>>> 3c2903f5
 		}
 		return backend, incoming, curr, nil
 	}
@@ -238,48 +203,22 @@
 	default:
 		// Complete metadata checks
 		// UUID mismatch will now be seen as a new workspace.
-<<<<<<< HEAD
-		klog.V(4).Infof("Check metadata sequence number")
-		currRun := currentMeta.PastMirror
-		incomingRun := incomingMeta.PastMirror
-		if incomingRun.Sequence != (currRun.Sequence + 1) {
-			return allMappings, &SequenceError{currRun.Sequence + 1, incomingRun.Sequence}
-=======
 		if !o.SkipMetadataCheck {
-			logrus.Debug("Check metadata sequence number")
+      klog.V(4).Info("Check metadata sequence number")
 			currRun := curr.PastMirror
 			incomingRun := incoming.PastMirror
 			if incomingRun.Sequence != (currRun.Sequence + 1) {
 				return backend, incoming, curr, &SequenceError{currRun.Sequence + 1, incomingRun.Sequence}
 			}
->>>>>>> 3c2903f5
 		}
 	}
 	return backend, incoming, curr, nil
 }
 
-<<<<<<< HEAD
-	// Unpack chart to user destination if it exists
-	klog.V(4).Info("Unpacking any provided Helm charts to %s", o.OutputDir)
-	if err := unpack(config.HelmDir, o.OutputDir, filesInArchive); err != nil {
-		return allMappings, err
-	}
-
-	// Load image associations to find layers not present locally.
-	assocs, err := image.ConvertToAssociationSet(incomingMeta.PastMirror.Associations)
-	if err != nil {
-		return allMappings, err
-	}
-	if err := assocs.UpdatePath(); err != nil {
-		return allMappings, err
-	}
-
-=======
 // proccessMirroredImages unpacks, reconstructs, and published all images in the provided imageset to the specified registry.
 func (o *MirrorOptions) processMirroredImages(ctx context.Context, assocs image.AssociationSet, filesInArchive map[string]string, currentMeta v1alpha2.Metadata) (image.TypedImageMapping, error) {
 	allMappings := image.TypedImageMapping{}
 	var errs []error
->>>>>>> 3c2903f5
 	toMirrorRef, err := imagesource.ParseReference(o.ToMirror)
 	if err != nil {
 		return allMappings, fmt.Errorf("error parsing mirror registry %q: %v", o.ToMirror, err)
@@ -409,33 +348,7 @@
 			cleanUnpackDir()
 		}
 	}
-<<<<<<< HEAD
-	if len(errs) != 0 {
-		return allMappings, utilerrors.NewAggregate(errs)
-	}
-
-	klog.V(4).Infof("unpack release signatures")
-	err = o.unpackReleaseSignatures(o.OutputDir, filesInArchive)
-	if err != nil {
-		return allMappings, err
-	}
-
-	klog.V(4).Infof("rebuilding catalog images")
-	mappings, err := o.processCustomImages(ctx, tmpdir, filesInArchive)
-	if err != nil {
-		return allMappings, err
-	}
-	allMappings.Merge(mappings)
-
-	// Replace old metadata with new metadata
-	if err := backend.WriteMetadata(ctx, &incomingMeta, config.MetadataBasePath); err != nil {
-		return allMappings, err
-	}
-
-	return allMappings, nil
-=======
 	return allMappings, utilerrors.NewAggregate(errs)
->>>>>>> 3c2903f5
 }
 
 // proccessCustomImages builds custom images for operator catalogs or Cincinnati graph data if data is present in the archive
@@ -474,55 +387,6 @@
 	return allMappings, nil
 }
 
-<<<<<<< HEAD
-// unpackImageSet unarchives all provided tar archives	if err != nil {
-func (o *MirrorOptions) unpackImageSet(a archive.Archiver, dest string) error {
-
-	// archive that we do not want to unpack
-	exclude := []string{config.BlobDir, config.V2Dir, config.HelmDir}
-
-	file, err := os.Stat(o.From)
-	if err != nil {
-		return err
-	}
-
-	if file.IsDir() {
-
-		err = filepath.Walk(o.From, func(path string, info os.FileInfo, err error) error {
-
-			if err != nil {
-				return fmt.Errorf("traversing %s: %v", path, err)
-			}
-			if info == nil {
-				return fmt.Errorf("no file info")
-			}
-
-			extension := filepath.Ext(path)
-			extension = strings.TrimPrefix(extension, ".")
-
-			if extension == a.String() {
-				klog.V(4).Info("Extracting archive %s", path)
-				if err := archive.Unarchive(a, path, dest, exclude); err != nil {
-					return err
-				}
-			}
-
-			return nil
-		})
-
-	} else {
-
-		klog.Infof("Extracting archive %s", o.From)
-		if err := archive.Unarchive(a, o.From, dest, exclude); err != nil {
-			return err
-		}
-	}
-
-	return err
-}
-
-=======
->>>>>>> 3c2903f5
 // TODO(estroz): symlink blobs instead of copying them to avoid data duplication.
 // `oc` mirror libs should be able to follow these symlinks.
 func copyBlobFile(src io.Reader, dstPath string) error {
