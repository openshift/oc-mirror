#/bin/sh
set -e
<<<<<<< HEAD
bash test/prow/test-simple-image.sh || echo "Simple image test failed with errors"
bash test/prow/test-operator-catalog.sh ||  echo "Operator catalog test failed with errors"
echo "Test complete with no errors."
=======
bash prow/test-simple-image.sh
bash prow/test-operator-catalog.sh
>>>>>>> 32c12527
<|MERGE_RESOLUTION|>--- conflicted
+++ resolved
@@ -1,10 +1,5 @@
 #/bin/sh
 set -e
-<<<<<<< HEAD
 bash test/prow/test-simple-image.sh || echo "Simple image test failed with errors"
 bash test/prow/test-operator-catalog.sh ||  echo "Operator catalog test failed with errors"
-echo "Test complete with no errors."
-=======
-bash prow/test-simple-image.sh
-bash prow/test-operator-catalog.sh
->>>>>>> 32c12527
+echo "Test complete with no errors."